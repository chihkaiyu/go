// Copyright 2015 The Go Authors. All rights reserved.
// Use of this source code is governed by a BSD-style
// license that can be found in the LICENSE file.

package ssa

import (
<<<<<<< HEAD
	"cmd/internal/obj"
=======
	"cmd/internal/src"
>>>>>>> ec63158d
	"fmt"
	"log"
	"os"
	"regexp"
	"runtime"
	"strings"
	"time"
)

// Compile is the main entry point for this package.
// Compile modifies f so that on return:
//   · all Values in f map to 0 or 1 assembly instructions of the target architecture
//   · the order of f.Blocks is the order to emit the Blocks
//   · the order of b.Values is the order to emit the Values in each Block
//   · f has a non-nil regAlloc field
func Compile(f *Func) {
	// TODO: debugging - set flags to control verbosity of compiler,
	// which phases to dump IR before/after, etc.
	if f.Log() {
		f.Logf("compiling %s\n", f.Name)
	}

	// hook to print function & phase if panic happens
	phaseName := "init"
	defer func() {
		if phaseName != "" {
			err := recover()
			stack := make([]byte, 16384)
			n := runtime.Stack(stack, false)
			stack = stack[:n]
			f.Fatalf("panic during %s while compiling %s:\n\n%v\n\n%s\n", phaseName, f.Name, err, stack)
		}
	}()

	// Run all the passes
	printFunc(f)
	f.Config.HTML.WriteFunc("start", f)
	if BuildDump != "" && BuildDump == f.Name {
		f.dumpFile("build")
	}
	if checkEnabled {
		checkFunc(f)
	}
	const logMemStats = false
	for _, p := range passes {
		if !f.Config.optimize && !p.required || p.disabled {
			continue
		}
		f.pass = &p
		phaseName = p.name
		if f.Log() {
			f.Logf("  pass %s begin\n", p.name)
		}
		// TODO: capture logging during this pass, add it to the HTML
		var mStart runtime.MemStats
		if logMemStats || p.mem {
			runtime.ReadMemStats(&mStart)
		}

		tStart := time.Now()
		p.fn(f)
		tEnd := time.Now()

		// Need something less crude than "Log the whole intermediate result".
		if f.Log() || f.Config.HTML != nil {
			time := tEnd.Sub(tStart).Nanoseconds()
			var stats string
			if logMemStats {
				var mEnd runtime.MemStats
				runtime.ReadMemStats(&mEnd)
				nBytes := mEnd.TotalAlloc - mStart.TotalAlloc
				nAllocs := mEnd.Mallocs - mStart.Mallocs
				stats = fmt.Sprintf("[%d ns %d allocs %d bytes]", time, nAllocs, nBytes)
			} else {
				stats = fmt.Sprintf("[%d ns]", time)
			}

			f.Logf("  pass %s end %s\n", p.name, stats)
			printFunc(f)
			f.Config.HTML.WriteFunc(fmt.Sprintf("after %s <span class=\"stats\">%s</span>", phaseName, stats), f)
		}
		if p.time || p.mem {
			// Surround timing information w/ enough context to allow comparisons.
			time := tEnd.Sub(tStart).Nanoseconds()
			if p.time {
				f.LogStat("TIME(ns)", time)
			}
			if p.mem {
				var mEnd runtime.MemStats
				runtime.ReadMemStats(&mEnd)
				nBytes := mEnd.TotalAlloc - mStart.TotalAlloc
				nAllocs := mEnd.Mallocs - mStart.Mallocs
				f.LogStat("TIME(ns):BYTES:ALLOCS", time, nBytes, nAllocs)
			}
		}
		if p.dump != nil && p.dump[f.Name] {
			// Dump function to appropriately named file
			f.dumpFile(phaseName)
		}
		if checkEnabled {
			checkFunc(f)
		}
	}

	// Squash error printing defer
	phaseName = ""
}

// TODO: should be a config field
var dumpFileSeq int

// dumpFile creates a file from the phase name and function name
// Dumping is done to files to avoid buffering huge strings before
// output.
func (f *Func) dumpFile(phaseName string) {
	dumpFileSeq++
	fname := fmt.Sprintf("%s__%s_%d.dump", phaseName, f.Name, dumpFileSeq)
	fname = strings.Replace(fname, " ", "_", -1)
	fname = strings.Replace(fname, "/", "_", -1)
	fname = strings.Replace(fname, ":", "_", -1)

	fi, err := os.Create(fname)
	if err != nil {
		f.Config.Warnl(src.NoXPos, "Unable to create after-phase dump file %s", fname)
		return
	}

	p := stringFuncPrinter{w: fi}
	fprintFunc(p, f)
	fi.Close()
}

type pass struct {
	name     string
	fn       func(*Func)
	required bool
	disabled bool
	time     bool            // report time to run pass
	mem      bool            // report mem stats to run pass
	stats    int             // pass reports own "stats" (e.g., branches removed)
	debug    int             // pass performs some debugging. =1 should be in error-testing-friendly Warnl format.
	test     int             // pass-specific ad-hoc option, perhaps useful in development
	dump     map[string]bool // dump if function name matches
}

func (p *pass) addDump(s string) {
	if p.dump == nil {
		p.dump = make(map[string]bool)
	}
	p.dump[s] = true
}

// Run consistency checker between each phase
var checkEnabled = false

// Debug output
var IntrinsicsDebug int
var IntrinsicsDisable bool

var BuildDebug int
var BuildTest int
var BuildStats int
var BuildDump string // name of function to dump after initial build of ssa

// PhaseOption sets the specified flag in the specified ssa phase,
// returning empty string if this was successful or a string explaining
// the error if it was not.
// A version of the phase name with "_" replaced by " " is also checked for a match.
// If the phase name begins a '~' then the rest of the underscores-replaced-with-blanks
// version is used as a regular expression to match the phase name(s).
//
// Special cases that have turned out to be useful:
//  ssa/check/on enables checking after each phase
//  ssa/all/time enables time reporting for all phases
//
// See gc/lex.go for dissection of the option string.
// Example uses:
//
// GO_GCFLAGS=-d=ssa/generic_cse/time,ssa/generic_cse/stats,ssa/generic_cse/debug=3 ./make.bash
//
// BOOT_GO_GCFLAGS=-d='ssa/~^.*scc$/off' GO_GCFLAGS='-d=ssa/~^.*scc$/off' ./make.bash
//
func PhaseOption(phase, flag string, val int, valString string) string {
	if phase == "help" {
		lastcr := 0
		phasenames := "check, all, build, intrinsics"
		for _, p := range passes {
			pn := strings.Replace(p.name, " ", "_", -1)
			if len(pn)+len(phasenames)-lastcr > 70 {
				phasenames += "\n"
				lastcr = len(phasenames)
				phasenames += pn
			} else {
				phasenames += ", " + pn
			}
		}
		return "" +
			`GcFlag -d=ssa/<phase>/<flag>[=<value>]|[:<function_name>]
<phase> is one of:
` + phasenames + `
<flag> is one of on, off, debug, mem, time, test, stats, dump
<value> defaults to 1
<function_name> is required for "dump", specifies name of function to dump after <phase>
Except for dump, output is directed to standard out; dump appears in a file.
Phase "all" supports flags "time", "mem", and "dump".
Phases "intrinsics" supports flags "on", "off", and "debug".
Interpretation of the "debug" value depends on the phase.
Dump files are named <phase>__<function_name>_<seq>.dump.
`
	}

	if phase == "check" && flag == "on" {
		checkEnabled = val != 0
		return ""
	}
	if phase == "check" && flag == "off" {
		checkEnabled = val == 0
		return ""
	}

	alltime := false
	allmem := false
	alldump := false
	if phase == "all" {
		if flag == "time" {
			alltime = val != 0
		} else if flag == "mem" {
			allmem = val != 0
		} else if flag == "dump" {
			alldump = val != 0
			if alldump {
				BuildDump = valString
			}
		} else {
			return fmt.Sprintf("Did not find a flag matching %s in -d=ssa/%s debug option", flag, phase)
		}
	}

	if phase == "intrinsics" {
		switch flag {
		case "on":
			IntrinsicsDisable = val == 0
		case "off":
			IntrinsicsDisable = val != 0
		case "debug":
			IntrinsicsDebug = val
		default:
			return fmt.Sprintf("Did not find a flag matching %s in -d=ssa/%s debug option", flag, phase)
		}
		return ""
	}
	if phase == "build" {
		switch flag {
		case "debug":
			BuildDebug = val
		case "test":
			BuildTest = val
		case "stats":
			BuildStats = val
		case "dump":
			BuildDump = valString
		default:
			return fmt.Sprintf("Did not find a flag matching %s in -d=ssa/%s debug option", flag, phase)
		}
		return ""
	}

	underphase := strings.Replace(phase, "_", " ", -1)
	var re *regexp.Regexp
	if phase[0] == '~' {
		r, ok := regexp.Compile(underphase[1:])
		if ok != nil {
			return fmt.Sprintf("Error %s in regexp for phase %s, flag %s", ok.Error(), phase, flag)
		}
		re = r
	}
	matchedOne := false
	for i, p := range passes {
		if phase == "all" {
			p.time = alltime
			p.mem = allmem
			if alldump {
				p.addDump(valString)
			}
			passes[i] = p
			matchedOne = true
		} else if p.name == phase || p.name == underphase || re != nil && re.MatchString(p.name) {
			switch flag {
			case "on":
				p.disabled = val == 0
			case "off":
				p.disabled = val != 0
			case "time":
				p.time = val != 0
			case "mem":
				p.mem = val != 0
			case "debug":
				p.debug = val
			case "stats":
				p.stats = val
			case "test":
				p.test = val
			case "dump":
				p.addDump(valString)
			default:
				return fmt.Sprintf("Did not find a flag matching %s in -d=ssa/%s debug option", flag, phase)
			}
			if p.disabled && p.required {
				return fmt.Sprintf("Cannot disable required SSA phase %s using -d=ssa/%s debug option", phase, phase)
			}
			passes[i] = p
			matchedOne = true
		}
	}
	if matchedOne {
		return ""
	}
	return fmt.Sprintf("Did not find a phase matching %s in -d=ssa/... debug option", phase)
}

// list of passes for the compiler
var passes = [...]pass{
	// TODO: combine phielim and copyelim into a single pass?
	{name: "early phielim", fn: phielim},
	{name: "early copyelim", fn: copyelim},
	{name: "early deadcode", fn: deadcode}, // remove generated dead code to avoid doing pointless work during opt
	{name: "short circuit", fn: shortcircuit},
	{name: "decompose user", fn: decomposeUser, required: true},
	{name: "opt", fn: opt, required: true},               // TODO: split required rules and optimizing rules
	{name: "zero arg cse", fn: zcse, required: true},     // required to merge OpSB values
	{name: "opt deadcode", fn: deadcode, required: true}, // remove any blocks orphaned during opt
	{name: "generic cse", fn: cse},
	{name: "phiopt", fn: phiopt},
	{name: "nilcheckelim", fn: nilcheckelim},
	{name: "prove", fn: prove},
	{name: "loopbce", fn: loopbce},
	{name: "decompose builtin", fn: decomposeBuiltIn, required: true},
	{name: "dec", fn: dec, required: true},
	{name: "late opt", fn: opt, required: true}, // TODO: split required rules and optimizing rules
	{name: "generic deadcode", fn: deadcode},
	{name: "check bce", fn: checkbce},
	{name: "writebarrier", fn: writebarrier, required: true}, // expand write barrier ops
	{name: "fuse", fn: fuse},
	{name: "dse", fn: dse},
	{name: "insert resched checks", fn: insertLoopReschedChecks,
		disabled: obj.Preemptibleloops_enabled == 0}, // insert resched checks in loops.
	{name: "tighten", fn: tighten}, // move values closer to their uses
	{name: "lower", fn: lower, required: true},
	{name: "lowered cse", fn: cse},
	{name: "lowered deadcode", fn: deadcode, required: true},
	{name: "checkLower", fn: checkLower, required: true},
	{name: "late phielim", fn: phielim},
	{name: "late copyelim", fn: copyelim},
	{name: "phi tighten", fn: phiTighten},
	{name: "late deadcode", fn: deadcode},
	{name: "critical", fn: critical, required: true}, // remove critical edges
	{name: "likelyadjust", fn: likelyadjust},
	{name: "layout", fn: layout, required: true},     // schedule blocks
	{name: "schedule", fn: schedule, required: true}, // schedule values
	{name: "late nilcheck", fn: nilcheckelim2},
	{name: "flagalloc", fn: flagalloc, required: true}, // allocate flags register
	{name: "regalloc", fn: regalloc, required: true},   // allocate int & float registers + stack slots
	{name: "stackframe", fn: stackframe, required: true},
	{name: "trim", fn: trim}, // remove empty blocks
}

// Double-check phase ordering constraints.
// This code is intended to document the ordering requirements
// between different phases. It does not override the passes
// list above.
type constraint struct {
	a, b string // a must come before b
}

var passOrder = [...]constraint{
	// "insert resched checks" uses mem, better to clean out stores first.
	{"dse", "insert resched checks"},
	// insert resched checks adds new blocks containing generic instructions
	{"insert resched checks", "lower"},
	{"insert resched checks", "tighten"},

	// prove relies on common-subexpression elimination for maximum benefits.
	{"generic cse", "prove"},
	// deadcode after prove to eliminate all new dead blocks.
	{"prove", "generic deadcode"},
	// common-subexpression before dead-store elim, so that we recognize
	// when two address expressions are the same.
	{"generic cse", "dse"},
	// cse substantially improves nilcheckelim efficacy
	{"generic cse", "nilcheckelim"},
	// allow deadcode to clean up after nilcheckelim
	{"nilcheckelim", "generic deadcode"},
	// nilcheckelim generates sequences of plain basic blocks
	{"nilcheckelim", "fuse"},
	// nilcheckelim relies on opt to rewrite user nil checks
	{"opt", "nilcheckelim"},
	// tighten should happen before lowering to avoid splitting naturally paired instructions such as CMP/SET
	{"tighten", "lower"},
	// tighten will be most effective when as many values have been removed as possible
	{"generic deadcode", "tighten"},
	{"generic cse", "tighten"},
	// checkbce needs the values removed
	{"generic deadcode", "check bce"},
	// don't run optimization pass until we've decomposed builtin objects
	{"decompose builtin", "late opt"},
	// don't layout blocks until critical edges have been removed
	{"critical", "layout"},
	// regalloc requires the removal of all critical edges
	{"critical", "regalloc"},
	// regalloc requires all the values in a block to be scheduled
	{"schedule", "regalloc"},
	// checkLower must run after lowering & subsequent dead code elim
	{"lower", "checkLower"},
	{"lowered deadcode", "checkLower"},
	// late nilcheck needs instructions to be scheduled.
	{"schedule", "late nilcheck"},
	// flagalloc needs instructions to be scheduled.
	{"schedule", "flagalloc"},
	// regalloc needs flags to be allocated first.
	{"flagalloc", "regalloc"},
	// stackframe needs to know about spilled registers.
	{"regalloc", "stackframe"},
	// trim needs regalloc to be done first.
	{"regalloc", "trim"},
}

func init() {
	for _, c := range passOrder {
		a, b := c.a, c.b
		i := -1
		j := -1
		for k, p := range passes {
			if p.name == a {
				i = k
			}
			if p.name == b {
				j = k
			}
		}
		if i < 0 {
			log.Panicf("pass %s not found", a)
		}
		if j < 0 {
			log.Panicf("pass %s not found", b)
		}
		if i >= j {
			log.Panicf("passes %s and %s out of order", a, b)
		}
	}
}<|MERGE_RESOLUTION|>--- conflicted
+++ resolved
@@ -5,11 +5,8 @@
 package ssa
 
 import (
-<<<<<<< HEAD
 	"cmd/internal/obj"
-=======
 	"cmd/internal/src"
->>>>>>> ec63158d
 	"fmt"
 	"log"
 	"os"
